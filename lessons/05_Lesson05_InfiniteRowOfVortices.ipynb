--- conflicted
+++ resolved
@@ -44,12 +44,7 @@
      "source": [
       "The objective of this assignement is to visualize the streamlines around an infinite row of vortices. First, you will consider the case of a finite number of vortices, obtained by simple superposition. By adding more and more vortices, you should be able to see how the flow pattern approaches that of an infinite row of vortices. But there will always be some differences (pay attention to what these may be).\n",
       "\n",
-<<<<<<< HEAD
-      "The objective of this assignment is to visualize the streamlines induced by an infinite row of vortices.\n",
-      "Because the computer does not enable the passage to the limit of an infinite number, we first consider the case of a finite number of vortices.\n",
-=======
       "It's possible to derive an analytical expression for the infinite case, and the derivation is provided below. With this analytical expression, you can visualize the streamlines for the infinite case. Observe and think: how are the streamlines different from one case to the other?\n",
->>>>>>> 81c1382e
       "\n",
       "\n",
       "In this notebook, there is no Python code. Your job is to study the theory (and follow the mathematics on your own handwritten notes), to think how you could implement it in an efficient manner and finally to code it and visualize the results."
